/*
  Copyright (C) 2011 - 2014 by the authors of the ASPECT code.

  This file is part of ASPECT.

  ASPECT is free software; you can redistribute it and/or modify
  it under the terms of the GNU General Public License as published by
  the Free Software Foundation; either version 2, or (at your option)
  any later version.

  ASPECT is distributed in the hope that it will be useful,
  but WITHOUT ANY WARRANTY; without even the implied warranty of
  MERCHANTABILITY or FITNESS FOR A PARTICULAR PURPOSE.  See the
  GNU General Public License for more details.

  You should have received a copy of the GNU General Public License
  along with ASPECT; see the file doc/COPYING.  If not see
  <http://www.gnu.org/licenses/>.
*/


#include <aspect/simulator.h>

#include <deal.II/base/quadrature_lib.h>
#include <deal.II/base/work_stream.h>
#include <deal.II/lac/full_matrix.h>
#include <deal.II/lac/constraint_matrix.h>
#include <deal.II/grid/tria_iterator.h>
#include <deal.II/grid/filtered_iterator.h>
#include <deal.II/dofs/dof_accessor.h>
#include <deal.II/dofs/dof_tools.h>
#include <deal.II/fe/fe_values.h>

#include <limits>


namespace aspect
{
  namespace internal
  {
    namespace Assembly
    {
      namespace Scratch
      {
        template <int dim>
        struct StokesPreconditioner
        {
          StokesPreconditioner (const FiniteElement<dim> &finite_element,
                                const Quadrature<dim>    &quadrature,
                                const Mapping<dim>       &mapping,
                                const UpdateFlags         update_flags,
                                const unsigned int        n_compositional_fields);
          StokesPreconditioner (const StokesPreconditioner &data);

          virtual ~StokesPreconditioner ();

          FEValues<dim>               finite_element_values;

          std::vector<SymmetricTensor<2,dim> > grads_phi_u;
          std::vector<double>                  phi_p;

          std::vector<double>                  temperature_values;
          std::vector<double>                  pressure_values;
          std::vector<SymmetricTensor<2,dim> > strain_rates;
          std::vector<std::vector<double> >     composition_values;

          typename MaterialModel::Interface<dim>::MaterialModelInputs material_model_inputs;
          typename MaterialModel::Interface<dim>::MaterialModelOutputs material_model_outputs;
        };



        template <int dim>
        StokesPreconditioner<dim>::
        StokesPreconditioner (const FiniteElement<dim> &finite_element,
                              const Quadrature<dim>    &quadrature,
                              const Mapping<dim>       &mapping,
                              const UpdateFlags         update_flags,
                              const unsigned int        n_compositional_fields)
          :
          finite_element_values (mapping, finite_element, quadrature,
                                 update_flags),
          grads_phi_u (finite_element.dofs_per_cell),
          phi_p (finite_element.dofs_per_cell),
          temperature_values (quadrature.size()),
          pressure_values (quadrature.size()),
          strain_rates (quadrature.size()),
          composition_values(n_compositional_fields,
                             std::vector<double>(quadrature.size())),
          material_model_inputs(quadrature.size(), n_compositional_fields),
          material_model_outputs(quadrature.size(), n_compositional_fields)
        {}



        template <int dim>
        StokesPreconditioner<dim>::
        StokesPreconditioner (const StokesPreconditioner &scratch)
          :
          finite_element_values (scratch.finite_element_values.get_mapping(),
                                 scratch.finite_element_values.get_fe(),
                                 scratch.finite_element_values.get_quadrature(),
                                 scratch.finite_element_values.get_update_flags()),
          grads_phi_u (scratch.grads_phi_u),
          phi_p (scratch.phi_p),
          temperature_values (scratch.temperature_values),
          pressure_values (scratch.pressure_values),
          strain_rates (scratch.strain_rates),
          composition_values(scratch.composition_values),
          material_model_inputs(scratch.material_model_inputs),
          material_model_outputs(scratch.material_model_outputs)
        {}


        template <int dim>
        StokesPreconditioner<dim>::
        ~StokesPreconditioner ()
        {}



        // We derive the StokesSystem scratch array from the
        // StokesPreconditioner array. We do this because all the objects that
        // are necessary for the assembly of the preconditioner are also
        // needed for the actual matrix system and right hand side, plus some
        // extra data that we need for the time stepping right hand side.
        template <int dim>
        struct StokesSystem : public StokesPreconditioner<dim>
        {
          StokesSystem (const FiniteElement<dim> &finite_element,
                        const Mapping<dim>       &mapping,
                        const Quadrature<dim>    &quadrature,
                        const UpdateFlags         update_flags,
                        const unsigned int        n_compositional_fields);

          StokesSystem (const StokesSystem<dim> &data);

          std::vector<Tensor<1,dim> >          phi_u;
          std::vector<SymmetricTensor<2,dim> > grads_phi_u;
          std::vector<double>                  div_phi_u;
          std::vector<Tensor<1,dim> >          velocity_values;
          std::vector<std::vector<double> >     composition_values;

          typename MaterialModel::Interface<dim>::MaterialModelInputs material_model_inputs;
          typename MaterialModel::Interface<dim>::MaterialModelOutputs material_model_outputs;
        };



        template <int dim>
        StokesSystem<dim>::
        StokesSystem (const FiniteElement<dim> &finite_element,
                      const Mapping<dim>       &mapping,
                      const Quadrature<dim>    &quadrature,
                      const UpdateFlags         update_flags,
                      const unsigned int        n_compositional_fields)
          :
          StokesPreconditioner<dim> (finite_element, quadrature,
                                     mapping,
                                     update_flags, n_compositional_fields),
          phi_u (finite_element.dofs_per_cell),
          grads_phi_u (finite_element.dofs_per_cell),
          div_phi_u (finite_element.dofs_per_cell),
          velocity_values (quadrature.size()),
          composition_values(n_compositional_fields,
                             std::vector<double>(quadrature.size())),
          material_model_inputs(quadrature.size(), n_compositional_fields),
          material_model_outputs(quadrature.size(), n_compositional_fields)
        {}



        template <int dim>
        StokesSystem<dim>::
        StokesSystem (const StokesSystem<dim> &scratch)
          :
          StokesPreconditioner<dim> (scratch),
          phi_u (scratch.phi_u),
          grads_phi_u (scratch.grads_phi_u),
          div_phi_u (scratch.div_phi_u),
          velocity_values (scratch.velocity_values),
          composition_values(scratch.composition_values),
          material_model_inputs(scratch.material_model_inputs),
          material_model_outputs(scratch.material_model_outputs)
        {}

        template <int dim>
        struct AdvectionSystem
        {
          AdvectionSystem (const FiniteElement<dim> &finite_element,
                           const FiniteElement<dim> &advection_element,
                           const Mapping<dim>       &mapping,
                           const Quadrature<dim>    &quadrature,
                           const unsigned int        n_compositional_fields);
          AdvectionSystem (const AdvectionSystem &data);

          FEValues<dim>               finite_element_values;

          std::vector<types::global_dof_index>   local_dof_indices;

          /**
           * Variables describing the values and gradients of the
           * shape functions at the quadrature points, as they are
           * used in the advection assembly function. note that the sizes
           * of these arrays are equal to the number of shape functions
           * corresponding to the advected field (and not of the overall
           * field!), and that they are also correspondingly indexed.
           */
          std::vector<double>         phi_field;
          std::vector<Tensor<1,dim> > grad_phi_field;

          std::vector<Tensor<1,dim> > old_velocity_values;
          std::vector<Tensor<1,dim> > old_old_velocity_values;

          std::vector<double>         old_pressure;
          std::vector<double>         old_old_pressure;
          std::vector<Tensor<1,dim> > old_pressure_gradients;
          std::vector<Tensor<1,dim> > old_old_pressure_gradients;

          std::vector<SymmetricTensor<2,dim> > old_strain_rates;
          std::vector<SymmetricTensor<2,dim> > old_old_strain_rates;

          std::vector<double>         old_temperature_values;
          std::vector<double>         old_old_temperature_values;

          std::vector<double>        *old_field_values;
          std::vector<double>        *old_old_field_values;
          std::vector<Tensor<1,dim> > old_field_grads;
          std::vector<Tensor<1,dim> > old_old_field_grads;
          std::vector<double>         old_field_laplacians;
          std::vector<double>         old_old_field_laplacians;

          std::vector<std::vector<double> > old_composition_values;
          std::vector<std::vector<double> > old_old_composition_values;

          std::vector<double>         current_temperature_values;
          std::vector<Tensor<1,dim> > current_velocity_values;
          std::vector<SymmetricTensor<2,dim> > current_strain_rates;
          std::vector<double>         current_pressure_values;
          std::vector<Tensor<1,dim> > current_pressure_gradients;
          std::vector<std::vector<double> > current_composition_values;

          typename MaterialModel::Interface<dim>::MaterialModelInputs material_model_inputs;
          typename MaterialModel::Interface<dim>::MaterialModelOutputs material_model_outputs;

          typename MaterialModel::Interface<dim>::MaterialModelInputs explicit_material_model_inputs;
          typename MaterialModel::Interface<dim>::MaterialModelOutputs explicit_material_model_outputs;
        };



        template <int dim>
        AdvectionSystem<dim>::
        AdvectionSystem (const FiniteElement<dim> &finite_element,
                         const FiniteElement<dim> &advection_element,
                         const Mapping<dim>       &mapping,
                         const Quadrature<dim>    &quadrature,
                         const unsigned int        n_compositional_fields)
          :
          finite_element_values (mapping,
                                 finite_element, quadrature,
                                 update_values    |
                                 update_gradients |
                                 update_hessians  |
                                 update_quadrature_points |
                                 update_JxW_values),

          local_dof_indices (finite_element.dofs_per_cell),

          phi_field (advection_element.dofs_per_cell),
          grad_phi_field (advection_element.dofs_per_cell),
          old_velocity_values (quadrature.size()),
          old_old_velocity_values (quadrature.size()),
          old_pressure (quadrature.size()),
          old_old_pressure (quadrature.size()),
          old_pressure_gradients (quadrature.size()),
          old_old_pressure_gradients (quadrature.size()),
          old_strain_rates (quadrature.size()),
          old_old_strain_rates (quadrature.size()),
          old_temperature_values (quadrature.size()),
          old_old_temperature_values(quadrature.size()),
          old_field_grads(quadrature.size()),
          old_old_field_grads(quadrature.size()),
          old_field_laplacians(quadrature.size()),
          old_old_field_laplacians(quadrature.size()),
          old_composition_values(n_compositional_fields,
                                 std::vector<double>(quadrature.size())),
          old_old_composition_values(n_compositional_fields,
                                     std::vector<double>(quadrature.size())),
          current_temperature_values(quadrature.size()),
          current_velocity_values(quadrature.size()),
          current_strain_rates(quadrature.size()),
          current_pressure_values(quadrature.size()),
          current_pressure_gradients(quadrature.size()),
          current_composition_values(n_compositional_fields,
                                     std::vector<double>(quadrature.size())),
          material_model_inputs(quadrature.size(), n_compositional_fields),
          material_model_outputs(quadrature.size(), n_compositional_fields),
          explicit_material_model_inputs(quadrature.size(), n_compositional_fields),
          explicit_material_model_outputs(quadrature.size(), n_compositional_fields)
        {}



        template <int dim>
        AdvectionSystem<dim>::
        AdvectionSystem (const AdvectionSystem &scratch)
          :
          finite_element_values (scratch.finite_element_values.get_mapping(),
                                 scratch.finite_element_values.get_fe(),
                                 scratch.finite_element_values.get_quadrature(),
                                 scratch.finite_element_values.get_update_flags()),

          local_dof_indices (scratch.finite_element_values.get_fe().dofs_per_cell),

          phi_field (scratch.phi_field),
          grad_phi_field (scratch.grad_phi_field),
          old_velocity_values (scratch.old_velocity_values),
          old_old_velocity_values (scratch.old_old_velocity_values),
          old_pressure (scratch.old_pressure),
          old_old_pressure (scratch.old_old_pressure),
          old_pressure_gradients (scratch.old_pressure_gradients),
          old_old_pressure_gradients (scratch.old_old_pressure_gradients),
          old_strain_rates (scratch.old_strain_rates),
          old_old_strain_rates (scratch.old_old_strain_rates),
          old_temperature_values (scratch.old_temperature_values),
          old_old_temperature_values (scratch.old_old_temperature_values),
          old_field_grads (scratch.old_field_grads),
          old_old_field_grads (scratch.old_old_field_grads),
          old_field_laplacians (scratch.old_field_laplacians),
          old_old_field_laplacians (scratch.old_old_field_laplacians),
          old_composition_values(scratch.old_composition_values),
          old_old_composition_values(scratch.old_old_composition_values),
          current_temperature_values(scratch.current_temperature_values),
          current_velocity_values(scratch.current_velocity_values),
          current_strain_rates(scratch.current_strain_rates),
          current_pressure_values(scratch.current_pressure_values),
          current_pressure_gradients(scratch.current_pressure_gradients),
          current_composition_values(scratch.current_composition_values),
          material_model_inputs(scratch.material_model_inputs),
          material_model_outputs(scratch.material_model_outputs),
          explicit_material_model_inputs(scratch.explicit_material_model_inputs),
          explicit_material_model_outputs(scratch.explicit_material_model_outputs)
        {}

      }


      // The CopyData arrays are similar to the
      // Scratch arrays. They provide a
      // constructor, a copy operation, and
      // some arrays for local matrix, local
      // vectors and the relation between local
      // and global degrees of freedom (a.k.a.
      // <code>local_dof_indices</code>).
      namespace CopyData
      {
        template <int dim>
        struct StokesPreconditioner
        {
          StokesPreconditioner (const FiniteElement<dim> &finite_element);
          StokesPreconditioner (const StokesPreconditioner &data);

          virtual ~StokesPreconditioner ();

          FullMatrix<double>          local_matrix;
          std::vector<types::global_dof_index>   local_dof_indices;
        };



        template <int dim>
        StokesPreconditioner<dim>::
        StokesPreconditioner (const FiniteElement<dim> &finite_element)
          :
          local_matrix (finite_element.dofs_per_cell,
                        finite_element.dofs_per_cell),
          local_dof_indices (finite_element.dofs_per_cell)
        {}



        template <int dim>
        StokesPreconditioner<dim>::
        StokesPreconditioner (const StokesPreconditioner &data)
          :
          local_matrix (data.local_matrix),
          local_dof_indices (data.local_dof_indices)
        {}


        template <int dim>
        StokesPreconditioner<dim>::
        ~StokesPreconditioner ()
        {}



        template <int dim>
        struct StokesSystem : public StokesPreconditioner<dim>
        {
          StokesSystem (const FiniteElement<dim> &finite_element,
                        const bool                do_pressure_rhs_compatibility_modification);
          StokesSystem (const StokesSystem<dim> &data);

          Vector<double> local_rhs;
          Vector<double> local_pressure_shape_function_integrals;
        };



        template <int dim>
        StokesSystem<dim>::
        StokesSystem (const FiniteElement<dim> &finite_element,
                      const bool                do_pressure_rhs_compatibility_modification)
          :
          StokesPreconditioner<dim> (finite_element),
          local_rhs (finite_element.dofs_per_cell),
          local_pressure_shape_function_integrals (do_pressure_rhs_compatibility_modification ?
                                                   finite_element.dofs_per_cell
                                                   :
                                                   0)
        {}



        template <int dim>
        StokesSystem<dim>::
        StokesSystem (const StokesSystem<dim> &data)
          :
          StokesPreconditioner<dim> (data),
          local_rhs (data.local_rhs),
          local_pressure_shape_function_integrals (data.local_pressure_shape_function_integrals.size())
        {}



        template <int dim>
        struct AdvectionSystem
        {
          /**
           * Constructor.
           * @param finite_element The element that describes the field for which we
           *    are trying to assemble a linear system. <b>Not</b> the global finite
           *    element.
           */
          AdvectionSystem (const FiniteElement<dim> &finite_element);
          AdvectionSystem (const AdvectionSystem &data);

          /**
           * Local contributions to the global matrix and right hand side
           * that correspond only to the variables listed in local_dof_indices
           */
          FullMatrix<double>          local_matrix;
          Vector<double>              local_rhs;

          /**
           * Indices of those degrees of freedom that actually correspond
           * to the temperature or compositional field. since this structure
           * is used to represent just contributions to the advection
           * systems, there will be no contributions to other parts of the
           * system and consequently, we do not need to list here indices
           * that correspond to velocity or pressure degrees (or, in fact
           * any other variable outside the block we are currently considering)
           */
          std::vector<types::global_dof_index>   local_dof_indices;
        };



        template <int dim>
        AdvectionSystem<dim>::
        AdvectionSystem (const FiniteElement<dim> &finite_element)
          :
          local_matrix (finite_element.dofs_per_cell,
                        finite_element.dofs_per_cell),
          local_rhs (finite_element.dofs_per_cell),
          local_dof_indices (finite_element.dofs_per_cell)
        {}



        template <int dim>
        AdvectionSystem<dim>::
        AdvectionSystem (const AdvectionSystem &data)
          :
          local_matrix (data.local_matrix),
          local_rhs (data.local_rhs),
          local_dof_indices (data.local_dof_indices)
        {}

      }
    }



    template <class T>
    inline
    T
    bdf2_extrapolate (const bool use_bdf_scheme,
                      const double old_time_step,
                      const double time_step,
                      const T &old_data,
                      const T &new_data)
    {
      return (use_bdf_scheme) ?
             (new_data * (1 + time_step/old_time_step)
              - old_data * time_step/old_time_step)
             : new_data;
    }
  }


  /**
   * Compute the variation in the entropy needed in the definition of the
   * artificial viscosity used to stabilize the composition/temperature equation.
   */
  template <int dim>
  double
  Simulator<dim>::get_entropy_variation (const double average_field,
                                         const AdvectionField &advection_field) const
  {
    // only do this if we really need entropy
    // variation. otherwise return something that's obviously
    // nonsensical
    if (parameters.stabilization_alpha != 2)
      return std::numeric_limits<double>::quiet_NaN();

    // record maximal entropy on Gauss quadrature
    // points
    const QGauss<dim> quadrature_formula (parameters.temperature_degree+1);
    const unsigned int n_q_points = quadrature_formula.size();

    const FEValuesExtractors::Scalar field
      = (advection_field.is_temperature()
         ?
         introspection.extractors.temperature
         :
         introspection.extractors.compositional_fields[advection_field.compositional_variable]
        );

    FEValues<dim> fe_values (finite_element, quadrature_formula,
                             update_values | update_JxW_values);
    std::vector<double> old_field_values(n_q_points);
    std::vector<double> old_old_field_values(n_q_points);

    double min_entropy = std::numeric_limits<double>::max(),
           max_entropy = -std::numeric_limits<double>::max(),
           area = 0,
           entropy_integrated = 0;

    // loop over all locally owned cells and evaluate the entropy
    // at all quadrature points. keep a running tally of the
    // integral over the entropy as well as the area and the
    // maximal and minimal entropy
    typename DoFHandler<dim>::active_cell_iterator
    cell = dof_handler.begin_active(),
    endc = dof_handler.end();
    for (; cell!=endc; ++cell)
      if (cell->is_locally_owned())
        {
          fe_values.reinit (cell);
          fe_values[field].get_function_values (old_solution,
                                                old_field_values);
          fe_values[field].get_function_values (old_old_solution,
                                                old_old_field_values);
          for (unsigned int q=0; q<n_q_points; ++q)
            {
              const double T = (old_field_values[q] +
                                old_old_field_values[q]) / 2;
              const double entropy = ((T-average_field) *
                                      (T-average_field));

              min_entropy = std::min (min_entropy, entropy);
              max_entropy = std::max (max_entropy, entropy);

              area += fe_values.JxW(q);
              entropy_integrated += fe_values.JxW(q) * entropy;
            }
        }

    // do MPI data exchange: we need to sum over
    // the two integrals (area,
    // entropy_integrated), and get the extrema
    // for maximum and minimum. combine
    // MPI_Allreduce for two values since that is
    // an expensive operation
    const double local_for_sum[2] = { entropy_integrated, area },
                                    local_for_max[2] = { -min_entropy, max_entropy };
    double global_for_sum[2], global_for_max[2];

    Utilities::MPI::sum (local_for_sum, mpi_communicator, global_for_sum);
    Utilities::MPI::max (local_for_max, mpi_communicator, global_for_max);

    const double average_entropy = global_for_sum[0] / global_for_sum[1];

    // return the maximal deviation of the entropy everywhere from the
    // average value
    return std::max(global_for_max[1] - average_entropy,
                    average_entropy - (-global_for_max[0]));
  }

  template <int dim>
  void
  Simulator<dim>::
  compute_advection_system_residual(internal::Assembly::Scratch::AdvectionSystem<dim> &scratch,
                                    const double                        average_field,
                                    const AdvectionField               &advection_field,
                                    double                             &max_residual,
                                    double                             &max_velocity,
                                    double                             &max_density,
                                    double                             &max_specific_heat) const
  {
    const unsigned int n_q_points = scratch.old_field_values->size();

    for (unsigned int q=0; q < n_q_points; ++q)
      {
        const Tensor<1,dim> u = (scratch.old_velocity_values[q] +
                                 scratch.old_old_velocity_values[q]) / 2;

        const double dField_dt = ((*scratch.old_field_values)[q] - (*scratch.old_old_field_values)[q])
                                 / old_time_step;
        const double u_grad_field = u * (scratch.old_field_grads[q] +
                                         scratch.old_old_field_grads[q]) / 2;

        const double density              = ((advection_field.is_temperature())
                                             ? scratch.explicit_material_model_outputs.densities[q] : 1.0);
        const double conductivity = ((advection_field.is_temperature()) ? scratch.explicit_material_model_outputs.thermal_conductivities[q] : 0.0);
        const double c_P                  = ((advection_field.is_temperature()) ? scratch.explicit_material_model_outputs.specific_heat[q] : 1.0);
        const double k_Delta_field = conductivity
                                     * (scratch.old_field_laplacians[q] +
                                        scratch.old_old_field_laplacians[q]) / 2;

        const double field = ((*scratch.old_field_values)[q] + (*scratch.old_old_field_values)[q]) / 2;

        const double gamma
          = compute_heating_term(scratch,
                                 scratch.explicit_material_model_inputs,
                                 scratch.explicit_material_model_outputs,
                                 advection_field,
                                 q);
        double residual
          = std::abs(density * c_P * (dField_dt + u_grad_field) - k_Delta_field - gamma);

        if (parameters.stabilization_alpha == 2)
          residual *= std::abs(field - average_field);

        max_residual = std::max      (residual,        max_residual);
        max_velocity = std::max      (std::sqrt (u*u), max_velocity);
        max_density  = std::max      (density,         max_density);
        max_specific_heat = std::max (c_P,   max_specific_heat);
      }
  }


  template <int dim>
  double
  Simulator<dim>::
  compute_viscosity (internal::Assembly::Scratch::AdvectionSystem<dim> &scratch,
                     const double                        global_u_infty,
                     const double                        global_field_variation,
                     const double                        average_field,
                     const double                        global_entropy_variation,
                     const double                        cell_diameter,
                     const AdvectionField     &advection_field) const
  {
    if (std::abs(global_u_infty) < 1e-50
        || std::abs(global_entropy_variation) < 1e-50
        || std::abs(global_field_variation) < 1e-50)
      return 5e-3 * cell_diameter;

    double max_residual = 0;
    double max_velocity = 0;
    double max_density = 0;
    double max_specific_heat = 0;

    compute_advection_system_residual(scratch,
                                      average_field,
                                      advection_field,
                                      max_residual,
                                      max_velocity,
                                      max_density,
                                      max_specific_heat);

    const double max_viscosity = parameters.stabilization_beta *
                                 max_density *
                                 max_specific_heat *
                                 max_velocity * cell_diameter;
    if (timestep_number <= 1)
      // we don't have sensible timesteps during the first two iterations
      return max_viscosity;
    else
      {
        Assert (old_time_step > 0, ExcInternalError());

        double entropy_viscosity;
        if (parameters.stabilization_alpha == 2)
          entropy_viscosity = (parameters.stabilization_c_R *
                               cell_diameter * cell_diameter *
                               max_residual /
                               global_entropy_variation);
        else
          entropy_viscosity = (parameters.stabilization_c_R *
                               cell_diameter * global_Omega_diameter *
                               max_velocity * max_residual /
                               (global_u_infty * global_field_variation));


        return std::min (max_viscosity, entropy_viscosity);
      }
  }

  template <int dim>
  void
  Simulator<dim>::
  get_artificial_viscosity (Vector<float> &viscosity_per_cell) const
  {
    Assert(viscosity_per_cell.size()==triangulation.n_active_cells(), ExcInternalError());

    viscosity_per_cell = 0.0;

    // this function computes the artificial viscosity for the temperature
    // equation only. create an object that signifies this.
    const AdvectionField torc = AdvectionField::temperature_field;
    const std::pair<double,double>
    global_field_range = get_extrapolated_advection_field_range (torc);
    double global_entropy_variation = get_entropy_variation ((global_field_range.first +
                                                              global_field_range.second) / 2,
                                                             torc);
    double global_max_velocity = get_maximal_velocity(old_solution);


    internal::Assembly::Scratch::
    AdvectionSystem<dim> scratch (finite_element,
                                  finite_element.base_element(introspection.block_indices.temperature),
                                  mapping,
                                  QGauss<dim>(parameters.temperature_degree
                                              +
                                              (parameters.stokes_velocity_degree+1)/2),
                                  parameters.n_compositional_fields);

    typename DoFHandler<dim>::active_cell_iterator cell = dof_handler.begin_active();
    for (unsigned int cellidx=0; cellidx<triangulation.n_active_cells(); ++cellidx, ++cell)
      {
        if (!cell->is_locally_owned())
          {
            viscosity_per_cell[cellidx]=-1;
            continue;
          }

        const bool use_bdf2_scheme = (timestep_number > 1);

        const unsigned int n_q_points    = scratch.finite_element_values.n_quadrature_points;

        // also have the number of dofs that correspond just to the element for
        // the system we are currently trying to assemble
        const unsigned int advection_dofs_per_cell = scratch.phi_field.size();

        Assert (advection_dofs_per_cell < scratch.finite_element_values.get_fe().dofs_per_cell, ExcInternalError());
        Assert (scratch.grad_phi_field.size() == advection_dofs_per_cell, ExcInternalError());
        Assert (scratch.phi_field.size() == advection_dofs_per_cell, ExcInternalError());

        const unsigned int solution_component
          = introspection.component_indices.temperature;

        const FEValuesExtractors::Scalar solution_field
          = introspection.extractors.temperature;

        scratch.finite_element_values.reinit (cell);

        // get all dof indices on the current cell, then extract those
        // that correspond to the solution_field we are interested in
        cell->get_dof_indices (scratch.local_dof_indices);

        // initialize all of the scratch fields for further down
        scratch.finite_element_values[introspection.extractors.temperature].get_function_values (old_solution,
            scratch.old_temperature_values);
        scratch.finite_element_values[introspection.extractors.temperature].get_function_values (old_old_solution,
            scratch.old_old_temperature_values);

        scratch.finite_element_values[introspection.extractors.velocities].get_function_symmetric_gradients (old_solution,
            scratch.old_strain_rates);
        scratch.finite_element_values[introspection.extractors.velocities].get_function_symmetric_gradients (old_old_solution,
            scratch.old_old_strain_rates);

        scratch.finite_element_values[introspection.extractors.pressure].get_function_values (old_solution,
            scratch.old_pressure);
        scratch.finite_element_values[introspection.extractors.pressure].get_function_values (old_old_solution,
            scratch.old_old_pressure);

        for (unsigned int c=0; c<parameters.n_compositional_fields; ++c)
          {
            scratch.finite_element_values[introspection.extractors.compositional_fields[c]].get_function_values(old_solution,
                scratch.old_composition_values[c]);
            scratch.finite_element_values[introspection.extractors.compositional_fields[c]].get_function_values(old_old_solution,
                scratch.old_old_composition_values[c]);
          }

        scratch.finite_element_values[introspection.extractors.velocities].get_function_values (old_solution,
            scratch.old_velocity_values);
        scratch.finite_element_values[introspection.extractors.velocities].get_function_values (old_old_solution,
            scratch.old_old_velocity_values);
        scratch.finite_element_values[introspection.extractors.velocities].get_function_values(current_linearization_point,
            scratch.current_velocity_values);


        scratch.old_field_values = &scratch.old_temperature_values;
        scratch.old_old_field_values = &scratch.old_old_temperature_values;

        scratch.finite_element_values[solution_field].get_function_gradients (old_solution,
                                                                              scratch.old_field_grads);
        scratch.finite_element_values[solution_field].get_function_gradients (old_old_solution,
                                                                              scratch.old_old_field_grads);

        scratch.finite_element_values[solution_field].get_function_laplacians (old_solution,
                                                                               scratch.old_field_laplacians);
        scratch.finite_element_values[solution_field].get_function_laplacians (old_old_solution,
                                                                               scratch.old_old_field_laplacians);

        compute_material_model_input_values (current_linearization_point,
                                             scratch.finite_element_values,
                                             true,
                                             scratch.material_model_inputs);
        material_model->evaluate(scratch.material_model_inputs,scratch.material_model_outputs);

        for (unsigned int q=0; q<n_q_points; ++q)
          {
            scratch.explicit_material_model_inputs.temperature[q] = (scratch.old_temperature_values[q] + scratch.old_old_temperature_values[q]) / 2;
            scratch.explicit_material_model_inputs.position[q] = scratch.finite_element_values.quadrature_point(q);
            scratch.explicit_material_model_inputs.pressure[q] = (scratch.old_pressure[q] + scratch.old_old_pressure[q]) / 2;
            for (unsigned int c=0; c<parameters.n_compositional_fields; ++c)
              scratch.explicit_material_model_inputs.composition[q][c] = (scratch.old_composition_values[c][q] + scratch.old_old_composition_values[c][q]) / 2;
            scratch.explicit_material_model_inputs.strain_rate[q] = (scratch.old_strain_rates[q] + scratch.old_old_strain_rates[q]) / 2;
          }
        material_model->evaluate(scratch.explicit_material_model_inputs,scratch.explicit_material_model_outputs);

        viscosity_per_cell[cellidx] = compute_viscosity(scratch,
                                                        global_max_velocity,
                                                        global_field_range.second - global_field_range.first,
                                                        0.5 * (global_field_range.second + global_field_range.first),
                                                        global_entropy_variation,
                                                        cell->diameter(),
                                                        torc);
      }


  }



  template <int dim>
  void
  Simulator<dim>::
  compute_material_model_input_values (const LinearAlgebra::BlockVector                    &input_solution,
                                       const FEValues<dim>                                         &input_finite_element_values,
                                       const bool                                                   compute_strainrate,
                                       typename MaterialModel::Interface<dim>::MaterialModelInputs &material_model_inputs) const
  {
    const unsigned int n_q_points = material_model_inputs.temperature.size();

    material_model_inputs.position = input_finite_element_values.get_quadrature_points();

    input_finite_element_values[introspection.extractors.temperature].get_function_values (input_solution,
        material_model_inputs.temperature);
    input_finite_element_values[introspection.extractors.pressure].get_function_values(input_solution,
        material_model_inputs.pressure);

    // only the viscosity in the material can depend on the strain_rate
    // if this is not needed, we can same some time here. By setting the
    // length of the strain_rate vector to 0, we signal to evaluate()
    // that we do not need to access the viscosity.
    if (compute_strainrate)
      input_finite_element_values[introspection.extractors.velocities].get_function_symmetric_gradients(input_solution,
          material_model_inputs.strain_rate);
    else
      material_model_inputs.strain_rate.resize(0);

    // the values of the compositional fields are stored as blockvectors for each field
    // we have to extract them in this structure
    std::vector<std::vector<double> > composition_values (parameters.n_compositional_fields,
                                                          std::vector<double> (n_q_points));

    for (unsigned int c=0; c<parameters.n_compositional_fields; ++c)
      input_finite_element_values[introspection.extractors.compositional_fields[c]].get_function_values(input_solution,
          composition_values[c]);

    // then we copy these values to exchange the inner and outer vector, because for the material
    // model we need a vector with values of all the compositional fields for every quadrature point
    for (unsigned int q=0; q<n_q_points; ++q)
      for (unsigned int c=0; c<parameters.n_compositional_fields; ++c)
        material_model_inputs.composition[q][c] = composition_values[c][q];
  }


  template <int dim>
  void
  Simulator<dim>::
  local_assemble_stokes_preconditioner (const typename DoFHandler<dim>::active_cell_iterator &cell,
                                        internal::Assembly::Scratch::StokesPreconditioner<dim> &scratch,
                                        internal::Assembly::CopyData::StokesPreconditioner<dim> &data)
  {
    const unsigned int   dofs_per_cell   = finite_element.dofs_per_cell;
    const unsigned int   n_q_points      = scratch.finite_element_values.n_quadrature_points;

    scratch.finite_element_values.reinit (cell);

    data.local_matrix = 0;

    compute_material_model_input_values (current_linearization_point,
                                         scratch.finite_element_values,
                                         true,
                                         scratch.material_model_inputs);

    material_model->evaluate(scratch.material_model_inputs,scratch.material_model_outputs);

    for (unsigned int q=0; q<n_q_points; ++q)
      {
        for (unsigned int k=0; k<dofs_per_cell; ++k)
          {
            scratch.grads_phi_u[k] = scratch.finite_element_values[introspection.extractors.velocities].symmetric_gradient(k,q);
            scratch.phi_p[k]       = scratch.finite_element_values[introspection.extractors.pressure].value (k, q);
          }

        const double eta = scratch.material_model_outputs.viscosities[q];

        for (unsigned int i=0; i<dofs_per_cell; ++i)
          for (unsigned int j=0; j<dofs_per_cell; ++j)
            if (finite_element.system_to_component_index(i).first
                ==
                finite_element.system_to_component_index(j).first)
              data.local_matrix(i,j) += (eta *
                                         (scratch.grads_phi_u[i] *
                                          scratch.grads_phi_u[j])
                                         +
                                         (1./eta) *
                                         pressure_scaling *
                                         pressure_scaling *
                                         (scratch.phi_p[i] * scratch.phi_p[j]))
                                        * scratch.finite_element_values.JxW(q);
      }

    cell->get_dof_indices (data.local_dof_indices);
  }



  template <int dim>
  void
  Simulator<dim>::
  copy_local_to_global_stokes_preconditioner (const internal::Assembly::CopyData::StokesPreconditioner<dim> &data)
  {
    current_constraints.distribute_local_to_global (data.local_matrix,
                                                    data.local_dof_indices,
                                                    system_preconditioner_matrix);
  }



  template <int dim>
  void
  Simulator<dim>::assemble_stokes_preconditioner ()
  {
    system_preconditioner_matrix = 0;

    const QGauss<dim> quadrature_formula(parameters.stokes_velocity_degree+1);

    typedef
    FilteredIterator<typename DoFHandler<dim>::active_cell_iterator>
    CellFilter;

    WorkStream::
    run (CellFilter (IteratorFilters::LocallyOwnedCell(),
                     dof_handler.begin_active()),
         CellFilter (IteratorFilters::LocallyOwnedCell(),
                     dof_handler.end()),
         std_cxx1x::bind (&Simulator<dim>::
                          local_assemble_stokes_preconditioner,
                          this,
                          std_cxx1x::_1,
                          std_cxx1x::_2,
                          std_cxx1x::_3),
         std_cxx1x::bind (&Simulator<dim>::
                          copy_local_to_global_stokes_preconditioner,
                          this,
                          std_cxx1x::_1),
         internal::Assembly::Scratch::
         StokesPreconditioner<dim> (finite_element, quadrature_formula,
                                    mapping,
                                    update_JxW_values |
                                    update_values |
                                    update_gradients |
                                    update_quadrature_points,
                                    parameters.n_compositional_fields),
         internal::Assembly::CopyData::
         StokesPreconditioner<dim> (finite_element));

    system_preconditioner_matrix.compress(VectorOperation::add);
  }



  template <int dim>
  void
  Simulator<dim>::build_stokes_preconditioner ()
  {
    if (rebuild_stokes_preconditioner == false)
      return;

    if (parameters.use_direct_stokes_solver)
      return;

    computing_timer.enter_section ("   Build Stokes preconditioner");
    pcout << "   Rebuilding Stokes preconditioner..." << std::flush;

    // first assemble the raw matrices necessary for the preconditioner
    assemble_stokes_preconditioner ();

    // then extract the other information necessary to build the
    // AMG preconditioners for the A and M blocks
    std::vector<std::vector<bool> > constant_modes;
    DoFTools::extract_constant_modes (dof_handler,
                                      introspection.component_masks.velocities,
                                      constant_modes);

    Mp_preconditioner.reset (new LinearAlgebra::PreconditionILU());
    Amg_preconditioner.reset (new LinearAlgebra::PreconditionAMG());

    LinearAlgebra::PreconditionAMG::AdditionalData Amg_data;
#ifdef USE_PETSC
    Amg_data.symmetric_operator = false;
#else
    Amg_data.constant_modes = constant_modes;
    Amg_data.elliptic = true;
    Amg_data.higher_order_elements = true;
    Amg_data.smoother_sweeps = 2;
    Amg_data.aggregation_threshold = 0.02;
#endif

    Mp_preconditioner->initialize (system_preconditioner_matrix.block(1,1));
    Amg_preconditioner->initialize (system_preconditioner_matrix.block(0,0),
                                    Amg_data);

    rebuild_stokes_preconditioner = false;

    pcout << std::endl;
    computing_timer.exit_section();
  }


  template <int dim>
  void
  Simulator<dim>::
  local_assemble_stokes_system (const typename DoFHandler<dim>::active_cell_iterator &cell,
                                internal::Assembly::Scratch::StokesSystem<dim> &scratch,
                                internal::Assembly::CopyData::StokesSystem<dim> &data)
  {
    const unsigned int dofs_per_cell = scratch.finite_element_values.get_fe().dofs_per_cell;
    const unsigned int n_q_points    = scratch.finite_element_values.n_quadrature_points;
    const bool is_compressible = material_model->is_compressible();

    scratch.finite_element_values.reinit (cell);

    if (rebuild_stokes_matrix)
      data.local_matrix = 0;
    data.local_rhs = 0;
    if (do_pressure_rhs_compatibility_modification)
      data.local_pressure_shape_function_integrals = 0;

    // we only need the strain rates for the viscosity,
    // which we only need when rebuilding the matrix
    compute_material_model_input_values (current_linearization_point,
                                         scratch.finite_element_values,
                                         rebuild_stokes_matrix,
                                         scratch.material_model_inputs);

    material_model->evaluate(scratch.material_model_inputs,scratch.material_model_outputs);

    scratch.finite_element_values[introspection.extractors.velocities].get_function_values(current_linearization_point,
        scratch.velocity_values);

    for (unsigned int q=0; q<n_q_points; ++q)
      {
        for (unsigned int k=0; k<dofs_per_cell; ++k)
          {
            scratch.phi_u[k] = scratch.finite_element_values[introspection.extractors.velocities].value (k,q);
            scratch.phi_p[k] = scratch.finite_element_values[introspection.extractors.pressure].value (k, q);
            if (rebuild_stokes_matrix)
              {
                scratch.grads_phi_u[k] = scratch.finite_element_values[introspection.extractors.velocities].symmetric_gradient(k,q);
                scratch.div_phi_u[k]   = scratch.finite_element_values[introspection.extractors.velocities].divergence (k, q);
              }
          }

        const double eta = (rebuild_stokes_matrix
                            ?
                            scratch.material_model_outputs.viscosities[q]
                            :
                            std::numeric_limits<double>::quiet_NaN());

        const Tensor<1,dim>
        gravity = gravity_model->gravity_vector (scratch.finite_element_values.quadrature_point(q));

        const double compressibility
          = (is_compressible
             ?
             scratch.material_model_outputs.compressibilities[q]
             :
             std::numeric_limits<double>::quiet_NaN() );
        const double density = scratch.material_model_outputs.densities[q];

        if (rebuild_stokes_matrix)
          for (unsigned int i=0; i<dofs_per_cell; ++i)
            for (unsigned int j=0; j<dofs_per_cell; ++j)
              data.local_matrix(i,j) += ( eta * 2.0 * (scratch.grads_phi_u[i] * scratch.grads_phi_u[j])
                                          - (is_compressible
                                             ?
                                             eta * 2.0/3.0 * (scratch.div_phi_u[i] * scratch.div_phi_u[j])
                                             :
                                             0)
                                          - (pressure_scaling *
                                             scratch.div_phi_u[i] * scratch.phi_p[j])
                                          - (pressure_scaling *
                                             scratch.phi_p[i] * scratch.div_phi_u[j]))
                                        * scratch.finite_element_values.JxW(q);

        for (unsigned int i=0; i<dofs_per_cell; ++i)
          data.local_rhs(i) += (
                                 (density * gravity * scratch.phi_u[i])
                                 + (is_compressible
                                    ?
                                    (pressure_scaling *
                                     compressibility * density *
                                     (scratch.velocity_values[q] * gravity) *
                                     scratch.phi_p[i])
                                    :
                                    0)
                               )
                               * scratch.finite_element_values.JxW(q);
        if (do_pressure_rhs_compatibility_modification)
          for (unsigned int i=0; i<dofs_per_cell; ++i)
            data.local_pressure_shape_function_integrals(i) += scratch.phi_p[i] * scratch.finite_element_values.JxW(q);
      }

    cell->get_dof_indices (data.local_dof_indices);
  }



  template <int dim>
  void
  Simulator<dim>::
  copy_local_to_global_stokes_system (const internal::Assembly::CopyData::StokesSystem<dim> &data)
  {
    if (rebuild_stokes_matrix == true)
      current_constraints.distribute_local_to_global (data.local_matrix,
                                                      data.local_rhs,
                                                      data.local_dof_indices,
                                                      system_matrix,
                                                      system_rhs);
    else
      current_constraints.distribute_local_to_global (data.local_rhs,
                                                      data.local_dof_indices,
                                                      system_rhs);

    if (do_pressure_rhs_compatibility_modification)
      current_constraints.distribute_local_to_global (data.local_pressure_shape_function_integrals,
                                                      data.local_dof_indices,
                                                      pressure_shape_function_integrals);
  }



  template <int dim>
  void Simulator<dim>::assemble_stokes_system ()
  {
    computing_timer.enter_section ("   Assemble Stokes system");

    if (rebuild_stokes_matrix == true)
      system_matrix = 0;

    system_rhs = 0;
    if (do_pressure_rhs_compatibility_modification)
      pressure_shape_function_integrals = 0;

    const QGauss<dim> quadrature_formula(parameters.stokes_velocity_degree+1);

    typedef
    FilteredIterator<typename DoFHandler<dim>::active_cell_iterator>
    CellFilter;

    WorkStream::
    run (CellFilter (IteratorFilters::LocallyOwnedCell(),
                     dof_handler.begin_active()),
         CellFilter (IteratorFilters::LocallyOwnedCell(),
                     dof_handler.end()),
         std_cxx1x::bind (&Simulator<dim>::
                          local_assemble_stokes_system,
                          this,
                          std_cxx1x::_1,
                          std_cxx1x::_2,
                          std_cxx1x::_3),
         std_cxx1x::bind (&Simulator<dim>::
                          copy_local_to_global_stokes_system,
                          this,
                          std_cxx1x::_1),
         internal::Assembly::Scratch::
         StokesSystem<dim> (finite_element, mapping, quadrature_formula,
                            (update_values    |
                             update_quadrature_points  |
                             update_JxW_values |
                             (rebuild_stokes_matrix == true
                              ?
                              update_gradients
                              :
                              UpdateFlags(0))),
                            parameters.n_compositional_fields),
         internal::Assembly::CopyData::
         StokesSystem<dim> (finite_element,
                            do_pressure_rhs_compatibility_modification));

    system_matrix.compress(VectorOperation::add);
    system_rhs.compress(VectorOperation::add);

    if (do_pressure_rhs_compatibility_modification)
      pressure_shape_function_integrals.compress(VectorOperation::add);


    // record that we have just rebuilt the matrix
    rebuild_stokes_matrix = false;

    computing_timer.exit_section();
  }

  template <int dim>
  void
  Simulator<dim>::build_advection_preconditioner(const AdvectionField &advection_field,
                                                 std_cxx1x::shared_ptr<aspect::LinearAlgebra::PreconditionILU> &preconditioner)
  {
    switch (advection_field.field_type)
      {
        case AdvectionField::temperature_field:
        {
          computing_timer.enter_section ("   Build temperature preconditioner");
          break;
        }

        case AdvectionField::compositional_field:
        {
          computing_timer.enter_section ("   Build composition preconditioner");
<<<<<<< HEAD

          const unsigned int block_number
            = 3+advection_field.compositional_variable;
          preconditioner.reset (new LinearAlgebra::PreconditionILU());
          preconditioner->initialize (system_matrix.block(block_number,
                                                          block_number));

          computing_timer.exit_section();

=======
>>>>>>> 19fcaae1
          break;
        }

        default:
          Assert (false, ExcNotImplemented());
      }

    const unsigned int block_idx = temperature_or_composition.block_index(introspection);
    preconditioner.reset (new LinearAlgebra::PreconditionILU());
    preconditioner->initialize (system_matrix.block(block_idx, block_idx));
    computing_timer.exit_section();
  }


  template <int dim>
  double
  Simulator<dim>::compute_heating_term(const internal::Assembly::Scratch::AdvectionSystem<dim>  &scratch,
                                       typename MaterialModel::Interface<dim>::MaterialModelInputs &material_model_inputs,
                                       typename MaterialModel::Interface<dim>::MaterialModelOutputs &material_model_outputs,
                                       const AdvectionField     &advection_field,
                                       const unsigned int q) const
  {

    if (advection_field.field_type == AdvectionField::compositional_field)
      return 0.0;

    const double current_T = material_model_inputs.temperature[q];
    const SymmetricTensor<2,dim> current_strain_rate = material_model_inputs.strain_rate[q];
    const Tensor<1,dim> current_u = scratch.current_velocity_values[q];
    const Tensor<1,dim> current_grad_p = scratch.current_pressure_gradients[q];

    const double alpha                = material_model_outputs.thermal_expansion_coefficients[q];
    const double density              = material_model_outputs.densities[q];
    const double viscosity            = material_model_outputs.viscosities[q];
    const bool is_compressible        = material_model->is_compressible();
    const double specific_radiogenic_heating_rate = heating_model->specific_heating_rate(material_model_inputs.temperature[q],
                                                    material_model_inputs.pressure[q],
                                                    material_model_inputs.composition[q],
                                                    material_model_inputs.position[q]);
    const double compressibility      = (is_compressible
                                         ?
                                         material_model_outputs.compressibilities[q]
                                         :
                                         std::numeric_limits<double>::quiet_NaN() );
    const double entropy_gradient     = material_model_outputs.entropy_derivative_pressure[q];

    const Tensor<1,dim>
    gravity = gravity_model->gravity_vector (scratch.finite_element_values.quadrature_point(q));

    const double gamma
      = (specific_radiogenic_heating_rate * density
         +
         // add the term 2*eta*(eps - 1/3*(tr eps)1):(eps - 1/3*(tr eps)1)
         //
         // we can multiply this out to obtain
         //   2*eta*(eps:eps - 1/3*(tr eps)^2)
         // and can then use that in the compressible case we have
         //   tr eps = div u
         //          = -1/rho u . grad rho
         // and by the usual approximation we make,
         //   tr eps = -1/rho drho/dp u . grad p
         //          = -1/rho drho/dp rho (u . g)
         //          = - drho/dp (u . g)
         //          = - compressibility rho (u . g)
         // to yield the final form of the term:
         //   2*eta [eps:eps - 1/3 (compressibility * rho * (u.g))^2]
         (parameters.include_shear_heating
          ?
          2 * viscosity *
          current_strain_rate * current_strain_rate
          -
          (is_compressible
           ?
           2./3.*viscosity*std::pow(compressibility * density * (current_u * gravity),
                                    2)
           :
           0)
          :
          0)
         +
         // add the term from adiabatic compression heating
         //   - drho/dT T (u . g)
         // where we use the definition of
         //   alpha = - 1/rho drho/dT
         (parameters.include_adiabatic_heating
          ?
          (current_u * current_grad_p) * alpha * current_T
          :
          0)
         +
         // finally add the right-hand side term from latent heating
         //   DeltaS dLambda/dpi T rho (v . grad p)
         // DeltaS:      change of entropy across phase transition
         // dLambda/dpi: derivative of the phase function
         // pi:          excess pressure (argument of the phase function)
         // formulation modified after Christensen & Yuen, 1985
         (parameters.include_latent_heat
          ?
          current_T * density * entropy_gradient * (current_u * current_grad_p)
          :
          0)
        );

    return gamma;
  }


  template <int dim>
  void Simulator<dim>::
  local_assemble_advection_system (const AdvectionField     &advection_field,
                                   const std::pair<double,double> global_field_range,
                                   const double                   global_max_velocity,
                                   const double                   global_entropy_variation,
                                   const typename DoFHandler<dim>::active_cell_iterator &cell,
                                   internal::Assembly::Scratch::AdvectionSystem<dim> &scratch,
                                   internal::Assembly::CopyData::AdvectionSystem<dim> &data)
  {
    const bool use_bdf2_scheme = (timestep_number > 1);

    const unsigned int n_q_points    = scratch.finite_element_values.n_quadrature_points;

    // also have the number of dofs that correspond just to the element for
    // the system we are currently trying to assemble
    const unsigned int advection_dofs_per_cell = data.local_dof_indices.size();

    Assert (advection_dofs_per_cell < scratch.finite_element_values.get_fe().dofs_per_cell, ExcInternalError());
    Assert (scratch.grad_phi_field.size() == advection_dofs_per_cell, ExcInternalError());
    Assert (scratch.phi_field.size() == advection_dofs_per_cell, ExcInternalError());

    const unsigned int solution_component
      = (advection_field.is_temperature()
         ?
         introspection.component_indices.temperature
         :
         introspection.component_indices.compositional_fields[advection_field.compositional_variable]
        );

    const FEValuesExtractors::Scalar solution_field
      = (advection_field.is_temperature()
         ?
         introspection.extractors.temperature
         :
         introspection.extractors.compositional_fields[advection_field.compositional_variable]
        );

    scratch.finite_element_values.reinit (cell);

    // get all dof indices on the current cell, then extract those
    // that correspond to the solution_field we are interested in
    cell->get_dof_indices (scratch.local_dof_indices);
    for (unsigned int i=0; i<advection_dofs_per_cell; ++i)
      data.local_dof_indices[i] = scratch.local_dof_indices[scratch.finite_element_values.get_fe().component_to_system_index(solution_component, i)];

    data.local_matrix = 0;
    data.local_rhs = 0;

    if (advection_field.is_temperature())
      {
        scratch.finite_element_values[introspection.extractors.temperature].get_function_values (old_solution,
            scratch.old_temperature_values);
        scratch.finite_element_values[introspection.extractors.temperature].get_function_values (old_old_solution,
            scratch.old_old_temperature_values);

        scratch.finite_element_values[introspection.extractors.velocities].get_function_symmetric_gradients (old_solution,
            scratch.old_strain_rates);
        scratch.finite_element_values[introspection.extractors.velocities].get_function_symmetric_gradients (old_old_solution,
            scratch.old_old_strain_rates);

        scratch.finite_element_values[introspection.extractors.pressure].get_function_values (old_solution,
            scratch.old_pressure);
        scratch.finite_element_values[introspection.extractors.pressure].get_function_values (old_old_solution,
            scratch.old_old_pressure);

        scratch.finite_element_values[introspection.extractors.pressure].get_function_gradients (old_solution,
            scratch.old_pressure_gradients);
        scratch.finite_element_values[introspection.extractors.pressure].get_function_gradients (old_old_solution,
            scratch.old_old_pressure_gradients);
        scratch.finite_element_values[introspection.extractors.pressure].get_function_gradients (current_linearization_point,
            scratch.current_pressure_gradients);

        for (unsigned int c=0; c<parameters.n_compositional_fields; ++c)
          {
            scratch.finite_element_values[introspection.extractors.compositional_fields[c]].get_function_values(old_solution,
                scratch.old_composition_values[c]);
            scratch.finite_element_values[introspection.extractors.compositional_fields[c]].get_function_values(old_old_solution,
                scratch.old_old_composition_values[c]);
          }
      }
    else
      {
        scratch.finite_element_values[introspection.extractors.compositional_fields[advection_field.compositional_variable]].get_function_values(old_solution,
            scratch.old_composition_values[advection_field.compositional_variable]);
        scratch.finite_element_values[introspection.extractors.compositional_fields[advection_field.compositional_variable]].get_function_values(old_old_solution,
            scratch.old_old_composition_values[advection_field.compositional_variable]);
      }

    scratch.finite_element_values[introspection.extractors.velocities].get_function_values (old_solution,
        scratch.old_velocity_values);
    scratch.finite_element_values[introspection.extractors.velocities].get_function_values (old_old_solution,
        scratch.old_old_velocity_values);
    scratch.finite_element_values[introspection.extractors.velocities].get_function_values(current_linearization_point,
        scratch.current_velocity_values);


    scratch.old_field_values = ((advection_field.is_temperature()) ? &scratch.old_temperature_values : &scratch.old_composition_values[advection_field.compositional_variable]);
    scratch.old_old_field_values = ((advection_field.is_temperature()) ? &scratch.old_old_temperature_values : &scratch.old_old_composition_values[advection_field.compositional_variable]);

    scratch.finite_element_values[solution_field].get_function_gradients (old_solution,
                                                                          scratch.old_field_grads);
    scratch.finite_element_values[solution_field].get_function_gradients (old_old_solution,
                                                                          scratch.old_old_field_grads);

    scratch.finite_element_values[solution_field].get_function_laplacians (old_solution,
                                                                           scratch.old_field_laplacians);
    scratch.finite_element_values[solution_field].get_function_laplacians (old_old_solution,
                                                                           scratch.old_old_field_laplacians);

    if (advection_field.is_temperature())
      {
        compute_material_model_input_values (current_linearization_point,
                                             scratch.finite_element_values,
                                             true,
                                             scratch.material_model_inputs);
        material_model->evaluate(scratch.material_model_inputs,scratch.material_model_outputs);

        for (unsigned int q=0; q<n_q_points; ++q)
          {
            scratch.explicit_material_model_inputs.temperature[q] = (scratch.old_temperature_values[q] + scratch.old_old_temperature_values[q]) / 2;
            scratch.explicit_material_model_inputs.position[q] = scratch.finite_element_values.quadrature_point(q);
            scratch.explicit_material_model_inputs.pressure[q] = (scratch.old_pressure[q] + scratch.old_old_pressure[q]) / 2;
            for (unsigned int c=0; c<parameters.n_compositional_fields; ++c)
              scratch.explicit_material_model_inputs.composition[q][c] = (scratch.old_composition_values[c][q] + scratch.old_old_composition_values[c][q]) / 2;
            scratch.explicit_material_model_inputs.strain_rate[q] = (scratch.old_strain_rates[q] + scratch.old_old_strain_rates[q]) / 2;
          }
        material_model->evaluate(scratch.explicit_material_model_inputs,scratch.explicit_material_model_outputs);
      }
    else
      {
        compute_material_model_input_values (old_solution,
                                             scratch.finite_element_values,
                                             true,
                                             scratch.material_model_inputs);
        material_model->evaluate(scratch.material_model_inputs,scratch.material_model_outputs);
      }

    // TODO: Compute artificial viscosity once per timestep instead of each time
    // temperature system is assembled (as this might happen more than once per
    // timestep for iterative solvers)
    const double nu
      = compute_viscosity (scratch,
                           global_max_velocity,
                           global_field_range.second - global_field_range.first,
                           0.5 * (global_field_range.second + global_field_range.first),
                           global_entropy_variation,
                           cell->diameter(),
                           advection_field);
    Assert (nu >= 0, ExcMessage ("The artificial viscosity needs to be a non-negative quantity."));

    for (unsigned int q=0; q<n_q_points; ++q)
      {
        // precompute the values of shape functions and their gradients.
        // We only need to look up values of shape functions if they
        // belong to 'our' component. They are zero otherwise anyway.
        // Note that we later only look at the values that we do set here.
        for (unsigned int k=0; k<advection_dofs_per_cell; ++k)
          {
            scratch.grad_phi_field[k] = scratch.finite_element_values[solution_field].gradient (scratch.finite_element_values.get_fe().component_to_system_index(solution_component, k),q);
            scratch.phi_field[k]      = scratch.finite_element_values[solution_field].value (scratch.finite_element_values.get_fe().component_to_system_index(solution_component, k), q);
          }

        const double density_c_P              =
          ((advection_field.is_temperature())
           ?
           scratch.material_model_outputs.densities[q] *
           scratch.material_model_outputs.specific_heat[q]
           :
           1.0);
        Assert (density_c_P >= 0, ExcMessage ("The product of density and c_P needs to be a non-negative quantity."));

        const double conductivity =
          ((advection_field.is_temperature())
           ?
           scratch.material_model_outputs.thermal_conductivities[q]
           :
           0.0);
        const double latent_heat_LHS =
          ((parameters.include_latent_heat && advection_field.is_temperature())
           ?
           - scratch.material_model_outputs.densities[q] *
           scratch.material_model_inputs.temperature[q] *
           scratch.material_model_outputs.entropy_derivative_temperature[q]
           :
           0.0);
        Assert (density_c_P + latent_heat_LHS >= 0,
                ExcMessage ("The sum of density times c_P and the latent heat contribution "
                            "to the left hand side needs to be a non-negative quantity."));
        const double gamma = compute_heating_term(scratch,
                                                  scratch.material_model_inputs,
                                                  scratch.material_model_outputs,
                                                  advection_field,
                                                  q);
        const double reaction_term =
          ((advection_field.is_temperature())
           ?
           0.0
           :
           scratch.material_model_outputs.reaction_terms[q][advection_field.compositional_variable]);

        const double field_term_for_rhs
          = (use_bdf2_scheme ?
             ((*scratch.old_field_values)[q] *
              (1 + time_step/old_time_step)
              -
              (*scratch.old_old_field_values)[q] *
              (time_step * time_step) /
              (old_time_step * (time_step + old_time_step)))
             :
             (*scratch.old_field_values)[q])
            *
            (density_c_P + latent_heat_LHS);

        AssertThrow(density_c_P + latent_heat_LHS, ExcMessage("mass matrix must be positive"));

        const Tensor<1,dim> current_u = scratch.current_velocity_values[q];
        const double factor = (use_bdf2_scheme)? ((2*time_step + old_time_step) /
                                                  (time_step + old_time_step)) : 1.0;

        // do the actual assembly. note that we only need to loop over the advection
        // shape functions because these are the only contributions we compute here
        for (unsigned int i=0; i<advection_dofs_per_cell; ++i)
          {
            data.local_rhs(i)
            += (field_term_for_rhs * scratch.phi_field[i]
                + time_step *
                gamma
                * scratch.phi_field[i]
                + reaction_term
                * scratch.phi_field[i])
               *
               scratch.finite_element_values.JxW(q);

            for (unsigned int j=0; j<advection_dofs_per_cell; ++j)
              {
                data.local_matrix(i,j)
                += (
                     (time_step * (conductivity + nu)
                      * (scratch.grad_phi_field[i] * scratch.grad_phi_field[j]))
                     + ((time_step * (current_u * scratch.grad_phi_field[j] * scratch.phi_field[i]))
                        + (factor * scratch.phi_field[i] * scratch.phi_field[j])) *
                     (density_c_P + latent_heat_LHS)
                   )
                   * scratch.finite_element_values.JxW(q);
              }
          }
      }
  }

  template <int dim>
  void
  Simulator<dim>::
  copy_local_to_global_advection_system (const internal::Assembly::CopyData::AdvectionSystem<dim> &data)
  {
    // copy entries into the global matrix. note that these local contributions
    // only correspond to the advection dofs, as assembled above
    current_constraints.distribute_local_to_global (data.local_matrix,
                                                    data.local_rhs,
                                                    data.local_dof_indices,
                                                    system_matrix,
                                                    system_rhs);
  }



  template <int dim>
  void Simulator<dim>::assemble_advection_system (const AdvectionField &advection_field)
  {
<<<<<<< HEAD
    if (advection_field.is_temperature())
      computing_timer.enter_section ("   Assemble temperature system");
    else
      computing_timer.enter_section ("   Assemble composition system");

    system_matrix.block (advection_field.block_index(introspection),advection_field.block_index(introspection)) = 0;
=======
    if (temperature_or_composition.is_temperature())
        computing_timer.enter_section ("   Assemble temperature system");
    else
        computing_timer.enter_section ("   Assemble composition system");
    const unsigned int block_idx = temperature_or_composition.block_index(introspection);
    system_matrix.block(block_idx, block_idx) = 0;
>>>>>>> 19fcaae1
    system_rhs = 0;

    const std::pair<double,double>
    global_field_range = get_extrapolated_advection_field_range (advection_field);

    typedef
    FilteredIterator<typename DoFHandler<dim>::active_cell_iterator>
    CellFilter;

    WorkStream::
    run (CellFilter (IteratorFilters::LocallyOwnedCell(),
                     dof_handler.begin_active()),
         CellFilter (IteratorFilters::LocallyOwnedCell(),
                     dof_handler.end()),
         std_cxx1x::bind (&Simulator<dim>::
                          local_assemble_advection_system,
                          this,
                          advection_field,
                          global_field_range,
                          get_maximal_velocity(old_solution),
                          // use the mid-value of the advected field instead of the
                          // integral mean. results are not very
                          // sensitive to this and this is far simpler
                          get_entropy_variation ((global_field_range.first +
                                                  global_field_range.second) / 2,
                                                 advection_field),
                          std_cxx1x::_1,
                          std_cxx1x::_2,
                          std_cxx1x::_3),
         std_cxx1x::bind (&Simulator<dim>::
                          copy_local_to_global_advection_system,
                          this,
                          std_cxx1x::_1),

         // we have to assemble the term u.grad phi_i * phi_j, which is
         // of total polynomial degree
         //   stokes_deg + 2*temp_deg -1
         // (or similar for comp_deg). this suggests using a Gauss
         // quadrature formula of order
         //   temp_deg + stokes_deg/2
         // rounded up. do so. (note that x/2 rounded up
         // equals (x+1)/2 using integer division.)
         //
         // (note: we need to get at the advection element in
         // use for the scratch and copy objects below. the
         // base element for the compositional fields exists
         // only once, with multiplicity, so only query
         // introspection.block_indices.compositional_fields[0]
         // instead of subscripting with the correct compositional
         // field index.)
         internal::Assembly::Scratch::
         AdvectionSystem<dim> (finite_element,
                               finite_element.base_element(advection_field.base_element(introspection)),
                               mapping,
                               QGauss<dim>((advection_field.is_temperature()
                                            ?
                                            parameters.temperature_degree
                                            :
                                            parameters.composition_degree)
                                           +
                                           (parameters.stokes_velocity_degree+1)/2),
                               parameters.n_compositional_fields),
         internal::Assembly::CopyData::
         AdvectionSystem<dim> (finite_element.base_element(advection_field.base_element(introspection))));

    system_matrix.compress(VectorOperation::add);
    system_rhs.compress(VectorOperation::add);

    computing_timer.exit_section();
  }
}



// explicit instantiation of the functions we implement in this file
namespace aspect
{
#define INSTANTIATE(dim) \
  template void Simulator<dim>::local_assemble_stokes_preconditioner ( \
                                                                       const DoFHandler<dim>::active_cell_iterator &cell, \
                                                                       internal::Assembly::Scratch::StokesPreconditioner<dim> &scratch, \
                                                                       internal::Assembly::CopyData::StokesPreconditioner<dim> &data); \
  template void Simulator<dim>::copy_local_to_global_stokes_preconditioner ( \
                                                                             const internal::Assembly::CopyData::StokesPreconditioner<dim> &data); \
  template void Simulator<dim>::assemble_stokes_preconditioner (); \
  template void Simulator<dim>::build_stokes_preconditioner (); \
  template void Simulator<dim>::local_assemble_stokes_system ( \
                                                               const DoFHandler<dim>::active_cell_iterator &cell, \
                                                               internal::Assembly::Scratch::StokesSystem<dim>  &scratch, \
                                                               internal::Assembly::CopyData::StokesSystem<dim> &data); \
  template void Simulator<dim>::copy_local_to_global_stokes_system ( \
                                                                     const internal::Assembly::CopyData::StokesSystem<dim> &data); \
  template void Simulator<dim>::assemble_stokes_system (); \
  template void Simulator<dim>::get_artificial_viscosity (Vector<float> &viscosity_per_cell) const; \
  template void Simulator<dim>::build_advection_preconditioner (const AdvectionField &, \
                                                                std_cxx1x::shared_ptr<aspect::LinearAlgebra::PreconditionILU> &preconditioner); \
  template void Simulator<dim>::local_assemble_advection_system ( \
                                                                  const AdvectionField          &advection_field, \
                                                                  const std::pair<double,double> global_field_range, \
                                                                  const double                   global_max_velocity, \
                                                                  const double                   global_entropy_variation, \
                                                                  const DoFHandler<dim>::active_cell_iterator &cell, \
                                                                  internal::Assembly::Scratch::AdvectionSystem<dim>  &scratch, \
                                                                  internal::Assembly::CopyData::AdvectionSystem<dim> &data); \
  template void Simulator<dim>::copy_local_to_global_advection_system ( \
                                                                        const internal::Assembly::CopyData::AdvectionSystem<dim> &data); \
  template void Simulator<dim>::assemble_advection_system (const AdvectionField     &advection_field); \
   


  ASPECT_INSTANTIATE(INSTANTIATE)
}<|MERGE_RESOLUTION|>--- conflicted
+++ resolved
@@ -1247,18 +1247,6 @@
         case AdvectionField::compositional_field:
         {
           computing_timer.enter_section ("   Build composition preconditioner");
-<<<<<<< HEAD
-
-          const unsigned int block_number
-            = 3+advection_field.compositional_variable;
-          preconditioner.reset (new LinearAlgebra::PreconditionILU());
-          preconditioner->initialize (system_matrix.block(block_number,
-                                                          block_number));
-
-          computing_timer.exit_section();
-
-=======
->>>>>>> 19fcaae1
           break;
         }
 
@@ -1266,7 +1254,7 @@
           Assert (false, ExcNotImplemented());
       }
 
-    const unsigned int block_idx = temperature_or_composition.block_index(introspection);
+    const unsigned int block_idx = advection_field.block_index(introspection);
     preconditioner.reset (new LinearAlgebra::PreconditionILU());
     preconditioner->initialize (system_matrix.block(block_idx, block_idx));
     computing_timer.exit_section();
@@ -1635,21 +1623,12 @@
   template <int dim>
   void Simulator<dim>::assemble_advection_system (const AdvectionField &advection_field)
   {
-<<<<<<< HEAD
     if (advection_field.is_temperature())
       computing_timer.enter_section ("   Assemble temperature system");
     else
       computing_timer.enter_section ("   Assemble composition system");
-
-    system_matrix.block (advection_field.block_index(introspection),advection_field.block_index(introspection)) = 0;
-=======
-    if (temperature_or_composition.is_temperature())
-        computing_timer.enter_section ("   Assemble temperature system");
-    else
-        computing_timer.enter_section ("   Assemble composition system");
-    const unsigned int block_idx = temperature_or_composition.block_index(introspection);
+    const unsigned int block_idx = advection_field.block_index(introspection);
     system_matrix.block(block_idx, block_idx) = 0;
->>>>>>> 19fcaae1
     system_rhs = 0;
 
     const std::pair<double,double>
